--- conflicted
+++ resolved
@@ -127,12 +127,8 @@
   },
   "dependencies": {
     "@rhinestone/shared-configs": "^1.4.4",
-<<<<<<< HEAD
+    "ox": "^0.9.11",
     "solady": "^0.1.26"
-=======
-    "ox": "^0.9.11",
-    "solady": "^0.1.21"
->>>>>>> c82b1304
   },
   "peerDependencies": {
     "viem": "^2.28.0"
