--- conflicted
+++ resolved
@@ -13,12 +13,9 @@
   deploy as deployInternal,
   getAddress as getAddressInternal,
   isDeployed as isDeployedInternal,
-<<<<<<< HEAD
   OwnersFieldRequiredError,
   SigningNotSupportedForAccountError,
   SmartSessionsNotEnabledError,
-=======
->>>>>>> c0dfada7
   setup as setupInternal,
   signEip7702InitData as signEip7702InitDataInternal,
 } from './accounts'
@@ -34,18 +31,7 @@
   type UserOperationResult,
   waitForExecution as waitForExecutionInternal,
 } from './execution'
-import {
-<<<<<<< HEAD
-  depositErc20,
-  depositEther,
-  disableErc20Withdrawal,
-  disableEtherWithdrawal,
-  enableErc20Withdrawal,
-  enableEtherWithdrawal,
-  getCompactDigest,
-  withdrawErc20,
-  withdrawEther,
-} from './execution/compact'
+import { getCompactDigest } from './execution/compact'
 import {
   type BatchPermit2Result,
   checkERC20AllowanceDirect,
@@ -57,8 +43,6 @@
   signPermit2Sequential,
 } from './execution/permit2'
 import {
-=======
->>>>>>> c0dfada7
   getSessionDetails as getSessionDetailsInternal,
   type SessionDetails,
 } from './execution/smart-session'
