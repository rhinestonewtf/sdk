import {
  type Address,
  type Chain,
  concat,
  createPublicClient,
  encodeAbiParameters,
  encodeFunctionData,
  type HashTypedDataParameters,
  type Hex,
  hashTypedData,
  type PublicClient,
  size,
  type TypedData,
  zeroAddress,
} from 'viem'
import {
  sendTransaction,
  sendTransactionInternal,
  sendUserOperationInternal,
  type TransactionResult,
  type UserOperationResult,
  waitForExecution,
} from '../execution'
import { enableSmartSession } from '../execution/smart-session'
import { getIntentExecutor, getSetup } from '../modules'
import type { Module } from '../modules/common'
import {
  getOwnerValidator,
  getSmartSessionValidator,
} from '../modules/validators'
import { getSocialRecoveryValidator } from '../modules/validators/core'
import type { EnableSessionData } from '../modules/validators/smart-sessions'
import type {
  AccountProviderConfig,
  Call,
  OwnerSet,
  RhinestoneConfig,
  Session,
  SignerSet,
} from '../types'
import {
  AccountConfigurationNotSupportedError,
  AccountError,
  Eip7702AccountMustHaveEoaError,
  Eip7702NotSupportedForAccountError,
  EoaSigningMethodNotConfiguredError,
  EoaSigningNotSupportedError,
  ExistingEip7702AccountsNotSupportedError,
  FactoryArgsNotAvailableError,
  isAccountError,
  ModuleInstallationNotSupportedError,
  OwnersFieldRequiredError,
  SigningNotSupportedForAccountError,
  SmartSessionsNotEnabledError,
  WalletClientNoConnectedAccountError,
} from './error'
import {
  getAddress as getKernelAddress,
  getDeployArgs as getKernelDeployArgs,
  getGuardianSmartAccount as getKernelGuardianSmartAccount,
  getInstallData as getKernelInstallData,
  getSessionSmartAccount as getKernelSessionSmartAccount,
  getSmartAccount as getKernelSmartAccount,
  packSignature as packKernelSignature,
  wrapMessageHash as wrapKernelMessageHash,
} from './kernel'
import {
  getAddress as getNexusAddress,
  getDefaultValidatorAddress as getNexusDefaultValidatorAddress,
  getDeployArgs as getNexusDeployArgs,
  getEip7702InitCall as getNexusEip7702InitCall,
  getGuardianSmartAccount as getNexusGuardianSmartAccount,
  getInstallData as getNexusInstallData,
  getSessionSmartAccount as getNexusSessionSmartAccount,
  getSmartAccount as getNexusSmartAccount,
  packSignature as packNexusSignature,
  signEip7702InitData as signNexusEip7702InitData,
} from './nexus'
import {
  getAddress as getSafeAddress,
  getDeployArgs as getSafeDeployArgs,
  getGuardianSmartAccount as getSafeGuardianSmartAccount,
  getInstallData as getSafeInstallData,
  getSessionSmartAccount as getSafeSessionSmartAccount,
  getSmartAccount as getSafeSmartAccount,
  packSignature as packSafeSignature,
} from './safe'
import { convertOwnerSetToSignerSet } from './signing/common'
import { sign as signMessage } from './signing/message'
import { sign as signTypedData } from './signing/typedData'
import {
  getAddress as getStartaleAddress,
  getDeployArgs as getStartaleDeployArgs,
  getGuardianSmartAccount as getStartaleGuardianSmartAccount,
  getInstallData as getStartaleInstallData,
  getSessionSmartAccount as getStartaleSessionSmartAccount,
  getSmartAccount as getStartaleSmartAccount,
  packSignature as packStartaleSignature,
} from './startale'
import {
  createTransport,
  getBundlerClient,
  type ValidatorConfig,
} from './utils'

function getDeployArgs(config: RhinestoneConfig) {
  const account = getAccountProvider(config)
  switch (account.type) {
    case 'safe': {
      return getSafeDeployArgs(config)
    }
    case 'nexus': {
      return getNexusDeployArgs(config)
    }
    case 'kernel': {
      return getKernelDeployArgs(config)
    }
    case 'startale': {
      return getStartaleDeployArgs(config)
    }
    case 'eoa': {
      throw new Error('EOA accounts do not have deploy args')
    }
  }
}

function getInitCode(config: RhinestoneConfig) {
  if (is7702(config)) {
    return undefined
  } else if (config.account?.type === 'eoa') {
    return undefined
  } else if (config.initData) {
    return config.initData
  } else {
    const { factory, factoryData } = getDeployArgs(config)
    if (!factory || !factoryData) {
      throw new FactoryArgsNotAvailableError()
    }
    return {
      factory,
      factoryData,
    }
  }
}

<<<<<<< HEAD
async function signEip7702InitData(
  config: RhinestoneAccountConfig,
): Promise<Hex> {
=======
async function signEip7702InitData(config: RhinestoneConfig) {
>>>>>>> c0dfada7
  const eoa = config.eoa
  if (!eoa) {
    throw new Eip7702AccountMustHaveEoaError()
  }
  const account = getAccountProvider(config)
  switch (account.type) {
    case 'nexus': {
      return await signNexusEip7702InitData(config, eoa)
    }
    case 'eoa': {
      throw new Eip7702NotSupportedForAccountError(account.type)
    }
    case 'safe':
    case 'kernel':
    case 'startale': {
      throw new Eip7702NotSupportedForAccountError(account.type)
    }
    default: {
      throw new Eip7702NotSupportedForAccountError((account as any).type)
    }
  }
}

<<<<<<< HEAD
async function getEip7702InitCall(
  config: RhinestoneAccountConfig,
  signature: Hex,
): Promise<{ initData: Hex; contract: Address }> {
=======
async function getEip7702InitCall(config: RhinestoneConfig, signature: Hex) {
>>>>>>> c0dfada7
  const account = getAccountProvider(config)
  switch (account.type) {
    case 'nexus': {
      return await getNexusEip7702InitCall(config, signature)
    }
    case 'safe':
    case 'kernel':
    case 'startale': {
      throw new Eip7702NotSupportedForAccountError(account.type)
    }
    default: {
      throw new Eip7702NotSupportedForAccountError((account as any).type)
    }
  }
}

function getModuleInstallationCalls(
  config: RhinestoneConfig,
  module: Module,
): Call[] {
  const address = getAddress(config)

  function getInstallData() {
    const account = getAccountProvider(config)
    switch (account.type) {
      case 'safe': {
        return [getSafeInstallData(module)]
      }
      case 'nexus': {
        return [getNexusInstallData(module)]
      }
      case 'kernel': {
        return getKernelInstallData(module)
      }
      case 'startale': {
        return [getStartaleInstallData(module)]
      }
      case 'eoa': {
        throw new ModuleInstallationNotSupportedError(account.type)
      }
    }
  }

  const installData = getInstallData()
  return installData.map((data) => ({
    to: address,
    value: 0n,
    data,
  }))
}

function getModuleUninstallationCalls(
  config: RhinestoneConfig,
  module: Module,
): Call[] {
  const address = getAddress(config)
  const data = encodeFunctionData({
    abi: [
      {
        type: 'function',
        name: 'uninstallModule',
        inputs: [
          {
            type: 'uint256',
            name: 'moduleTypeId',
          },
          {
            type: 'address',
            name: 'module',
          },
          {
            type: 'bytes',
            name: 'deInitData',
          },
        ],
        outputs: [],
        stateMutability: 'nonpayable',
      },
    ],
    functionName: 'uninstallModule',
    args: [module.type, module.address, module.deInitData],
  })
  return [{ to: address, data, value: 0n }]
}

<<<<<<< HEAD
function getAddress(config: RhinestoneAccountConfig): Address {
=======
function getAddress(config: RhinestoneConfig) {
>>>>>>> c0dfada7
  if (is7702(config)) {
    if (!config.eoa) {
      throw new Eip7702AccountMustHaveEoaError()
    }
    return config.eoa.address
  }
  const account = getAccountProvider(config)
  switch (account.type) {
    case 'safe': {
      return getSafeAddress(config)
    }
    case 'nexus': {
      return getNexusAddress(config)
    }
    case 'kernel': {
      return getKernelAddress(config)
    }
    case 'startale': {
      return getStartaleAddress(config)
    }
    case 'eoa': {
      if (!config.eoa) {
        throw new AccountError({
          message: 'EOA account must have an EOA configured',
        })
      }
      return config.eoa.address
    }
  }
}

function checkAddress(config: RhinestoneConfig) {
  if (!config.initData) {
    return true
  }
  return (
    config.initData.address.toLowerCase() === getAddress(config).toLowerCase()
  )
}

// Signs and packs a signature to be EIP-1271 compatible
async function getPackedSignature(
  config: RhinestoneConfig,
  signers: SignerSet | undefined,
  chain: Chain,
  validator: ValidatorConfig,
  hash: Hex,
  transformSignature: (signature: Hex) => Hex = (signature) => signature,
<<<<<<< HEAD
): Promise<Hex> {
  if (config.account?.type === 'eoa') {
    if (!config.eoa?.signMessage) {
      throw new EoaSigningMethodNotConfiguredError('signMessage')
    }
    return config.eoa.signMessage({ message: hash })
  }

  signers = signers ?? convertOwnerSetToSignerSet(config.owners!)
  const signFn = (hash: Hex) => signMessage(signers, chain, address, hash)
=======
) {
  signers = signers ?? convertOwnerSetToSignerSet(config.owners)
  const signFn = (hash: Hex) =>
    signMessage(signers, chain, address, hash, false)
>>>>>>> c0dfada7
  const account = getAccountProvider(config)
  const address = getAddress(config)
  switch (account.type) {
    case 'safe': {
      const signature = await signFn(hash)
      return packSafeSignature(signature, validator, transformSignature)
    }
    case 'nexus': {
      const signature = await signFn(hash)
      const defaultValidatorAddress = getNexusDefaultValidatorAddress(
        account.version,
      )
      return packNexusSignature(
        signature,
        validator,
        transformSignature,
        defaultValidatorAddress,
      )
    }
    case 'kernel': {
      const signature = await signFn(wrapKernelMessageHash(hash, address))
      return packKernelSignature(signature, validator, transformSignature)
    }
    case 'startale': {
      const signature = await signFn(hash)
      return packStartaleSignature(signature, validator, transformSignature)
    }
    default: {
      throw new Error(`Unsupported account type: ${(account as any).type}`)
    }
  }
}

// Signs and packs a signature to be EIP-1271 compatible
async function getTypedDataPackedSignature<
  typedData extends TypedData | Record<string, unknown> = TypedData,
  primaryType extends keyof typedData | 'EIP712Domain' = keyof typedData,
>(
  config: RhinestoneConfig,
  signers: SignerSet | undefined,
  chain: Chain,
  validator: ValidatorConfig,
  parameters: HashTypedDataParameters<typedData, primaryType>,
  transformSignature: (signature: Hex) => Hex = (signature) => signature,
): Promise<Hex> {
  if (config.account?.type === 'eoa') {
    if (!config.eoa?.signTypedData) {
      throw new EoaSigningMethodNotConfiguredError('signTypedData')
    }
    return config.eoa.signTypedData(parameters)
  }

  const address = getAddress(config)
  signers = signers ?? convertOwnerSetToSignerSet(config.owners!)
  const signFn = (
    parameters: HashTypedDataParameters<typedData, primaryType>,
  ) => signTypedData(signers, chain, address, parameters)
  const account = getAccountProvider(config)
  switch (account.type) {
    case 'safe': {
      const signature = await signFn(parameters)
      return packSafeSignature(signature, validator, transformSignature)
    }
    case 'nexus': {
      const signature = await signFn(parameters)
      const defaultValidatorAddress = getNexusDefaultValidatorAddress(
        account.version,
      )
      return packNexusSignature(
        signature,
        validator,
        transformSignature,
        defaultValidatorAddress,
      )
    }
    case 'kernel': {
      const address = getAddress(config)
      const signMessageFn = (hash: Hex) =>
        signMessage(signers, chain, address, hash, false)
      const signature = await signMessageFn(
        wrapKernelMessageHash(hashTypedData(parameters), address),
      )
      return packKernelSignature(signature, validator, transformSignature)
    }
    case 'startale': {
      const signature = await signFn(parameters)
      return packStartaleSignature(signature, validator, transformSignature)
    }
    default: {
      throw new Error(`Unsupported account type: ${(account as any).type}`)
    }
  }
}

<<<<<<< HEAD
async function isDeployed(config: RhinestoneAccountConfig, chain: Chain) {
  const account = getAccountProvider(config)

  if (account.type === 'eoa') {
    return true
  }

=======
async function isDeployed(config: RhinestoneConfig, chain: Chain) {
>>>>>>> c0dfada7
  const publicClient = createPublicClient({
    chain: chain,
    transport: createTransport(chain, config.provider),
  })
  const address = getAddress(config)
  const code = await publicClient.getCode({
    address,
  })
  if (!code) {
    return false
  }
  if (code.startsWith('0xef0100') && code.length === 48) {
    // Defensive check to ensure there's no storage conflict; can be lifted in the future
    throw new ExistingEip7702AccountsNotSupportedError()
  }
  return size(code) > 0
}

async function deploy(
  config: RhinestoneConfig,
  chain: Chain,
  session?: Session,
): Promise<boolean> {
  const account = getAccountProvider(config)

  if (account.type === 'eoa') {
    return false
  }

  const deployed = await isDeployed(config, chain)
  if (deployed) {
    return false
  }
  const asUserOp = config.initData && !config.initData.intentExecutorInstalled
  if (asUserOp) {
    await deployWithBundler(chain, config)
  } else {
    await deployWithIntent(chain, config)
  }
  if (session) {
    await enableSmartSession(chain, config, session)
  }
  return true
}

// Installs the missing modules
// Checks if the provided modules are already installed
// Useful for existing (already deployed) accounts
<<<<<<< HEAD
async function setup(
  config: RhinestoneAccountConfig,
  chain: Chain,
): Promise<boolean> {
  const account = getAccountProvider(config)

  if (account.type === 'eoa') {
    return false
  }

=======
async function setup(config: RhinestoneConfig, chain: Chain): Promise<boolean> {
>>>>>>> c0dfada7
  const modules = getSetup(config)
  const publicClient = createPublicClient({
    chain,
    transport: createTransport(chain, config.provider),
  })
  const address = getAddress(config)
  const allModules = [
    ...modules.validators,
    ...modules.executors,
    ...modules.fallbacks,
    ...modules.hooks,
  ]
  // Check if the modules are already installed
  const installedResults = await publicClient.multicall({
    contracts: allModules.map((module) => ({
      address: address,
      abi: [
        {
          type: 'function',
          name: 'isModuleInstalled',
          inputs: [
            { type: 'uint256', name: 'moduleTypeId' },
            { type: 'address', name: 'module' },
            { type: 'bytes', name: 'additionalContext' },
          ],
          outputs: [{ type: 'bool', name: 'isInstalled' }],
          stateMutability: 'view',
        },
      ] as const,
      functionName: 'isModuleInstalled',
      args: [module.type, module.address, module.additionalContext],
    })),
  })
  const isInstalled = installedResults.map((result) => result.result)
  const modulesToInstall = allModules.filter((_, index) => !isInstalled[index])
  if (modulesToInstall.length === 0) {
    // Nothing to install
    return false
  }
  const calls = []
  for (const module of modulesToInstall) {
    calls.push(...getModuleInstallationCalls(config, module))
  }
  // Select the transaction infra layer based on the intent executor status
  const intentExecutor = getIntentExecutor(config)
  const hasIntentExecutor = modulesToInstall.every(
    (module) => module.address !== intentExecutor.address,
  )
  let result: TransactionResult | UserOperationResult
  if (hasIntentExecutor) {
    result = await sendTransactionInternal(config, [chain], chain, calls, {})
  } else {
    result = await sendUserOperationInternal(config, chain, calls)
  }
  await waitForExecution(config, result, true)
  return true
}

async function deployWithIntent(chain: Chain, config: RhinestoneConfig) {
  const publicClient = createPublicClient({
    chain,
    transport: createTransport(chain, config.provider),
  })
  const address = getAddress(config)
  const code = await publicClient.getCode({ address })
  if (code) {
    // Already deployed
    return
  }
  const result = await sendTransaction(config, {
    targetChain: chain,
    calls: [
      {
        to: zeroAddress,
        data: '0x',
      },
    ],
  })
  await waitForExecution(config, result, true)
}

async function deployWithBundler(chain: Chain, config: RhinestoneConfig) {
  const publicClient = createPublicClient({
    chain,
    transport: createTransport(chain, config.provider),
  })
  const bundlerClient = getBundlerClient(config, publicClient)
  const smartAccount = await getSmartAccount(config, publicClient, chain)
  const { factory, factoryData } = getDeployArgs(config)
  const opHash = await bundlerClient.sendUserOperation({
    account: smartAccount,
    factory,
    factoryData,
    calls: [
      {
        to: zeroAddress,
        value: 0n,
        data: '0x',
      },
    ],
  })
  await bundlerClient.waitForUserOperationReceipt({
    hash: opHash,
  })
}

async function toErc6492Signature(
  config: RhinestoneConfig,
  signature: Hex,
  chain: Chain,
): Promise<Hex> {
  const deployed = await isDeployed(config, chain)
  if (deployed) {
    return signature
  }
  // Account is not deployed, use ERC-6492
  const initCode = getInitCode(config)
  if (!initCode) {
    throw new FactoryArgsNotAvailableError()
  }
  const { factory, factoryData } = initCode
  const magicBytes =
    '0x6492649264926492649264926492649264926492649264926492649264926492'
  return concat([
    encodeAbiParameters(
      [
        { name: 'create2Factory', type: 'address' },
        { name: 'factoryCalldata', type: 'bytes' },
        { name: 'originalERC1271Signature', type: 'bytes' },
      ],
      [factory, factoryData, signature],
    ),
    magicBytes,
  ])
}

async function getSmartAccount(
  config: RhinestoneConfig,
  client: PublicClient,
  chain: Chain,
) {
  // EOA accounts don't need smart account functionality
  if (config.account?.type === 'eoa') {
    throw new Error('getSmartAccount is not supported for EOA accounts')
  }

  if (!config.owners) {
    throw new OwnersFieldRequiredError()
  }

  const account = getAccountProvider(config)
  const address = getAddress(config)
  const ownerValidator = getOwnerValidator(config)
  const signers: SignerSet = convertOwnerSetToSignerSet(config.owners)
  const signFn = (hash: Hex) => signMessage(signers, chain, address, hash, true)
  switch (account.type) {
    case 'safe': {
      return getSafeSmartAccount(
        client,
        address,
        config.owners,
        ownerValidator.address,
        signFn,
      )
    }
    case 'nexus': {
      const defaultValidatorAddress = getNexusDefaultValidatorAddress(
        account.version,
      )
      return getNexusSmartAccount(
        client,
        address,
        config.owners,
        ownerValidator.address,
        signFn,
        defaultValidatorAddress,
      )
    }
    case 'kernel': {
      return getKernelSmartAccount(
        client,
        address,
        config.owners,
        ownerValidator.address,
        signFn,
      )
    }
    case 'startale': {
      return getStartaleSmartAccount(
        client,
        address,
        config.owners,
        ownerValidator.address,
        signFn,
      )
    }
  }
}

async function getSmartSessionSmartAccount(
  config: RhinestoneConfig,
  client: PublicClient,
  chain: Chain,
  session: Session,
  enableData: EnableSessionData | null,
) {
  const address = getAddress(config)
  const smartSessionValidator = getSmartSessionValidator(config)
  if (!smartSessionValidator) {
    throw new SmartSessionsNotEnabledError()
  }
  const signers: SignerSet = {
    type: 'session',
    session,
    enableData: enableData || undefined,
  }
  const signFn = (hash: Hex) => signMessage(signers, chain, address, hash, true)

  const account = getAccountProvider(config)
  switch (account.type) {
    case 'safe': {
      return getSafeSessionSmartAccount(
        client,
        address,
        session,
        smartSessionValidator.address,
        enableData,
        signFn,
      )
    }
    case 'nexus': {
      const defaultValidatorAddress = getNexusDefaultValidatorAddress(
        account.version,
      )
      return getNexusSessionSmartAccount(
        client,
        address,
        session,
        smartSessionValidator.address,
        enableData,
        signFn,
        defaultValidatorAddress,
      )
    }
    case 'kernel': {
      return getKernelSessionSmartAccount(
        client,
        address,
        session,
        smartSessionValidator.address,
        enableData,
        signFn,
      )
    }
    case 'startale': {
      return getStartaleSessionSmartAccount(
        client,
        address,
        session,
        smartSessionValidator.address,
        enableData,
        signFn,
      )
    }
  }
}

async function getGuardianSmartAccount(
  config: RhinestoneConfig,
  client: PublicClient,
  chain: Chain,
  guardians: OwnerSet,
) {
  const address = getAddress(config)
  const accounts = guardians.type === 'ecdsa' ? guardians.accounts : []
  const socialRecoveryValidator = getSocialRecoveryValidator(accounts)
  if (!socialRecoveryValidator) {
    throw new Error('Social recovery is not available')
  }
  const signers: SignerSet = {
    type: 'guardians',
    guardians: accounts,
  }
  const signFn = (hash: Hex) => signMessage(signers, chain, address, hash, true)

  const account = getAccountProvider(config)
  switch (account.type) {
    case 'safe': {
      return getSafeGuardianSmartAccount(
        client,
        address,
        guardians,
        socialRecoveryValidator.address,
        signFn,
      )
    }
    case 'nexus': {
      const defaultValidatorAddress = getNexusDefaultValidatorAddress(
        account.version,
      )
      return getNexusGuardianSmartAccount(
        client,
        address,
        guardians,
        socialRecoveryValidator.address,
        signFn,
        defaultValidatorAddress,
      )
    }
    case 'kernel': {
      return getKernelGuardianSmartAccount(
        client,
        address,
        guardians,
        socialRecoveryValidator.address,
        signFn,
      )
    }
    case 'startale': {
      return getStartaleGuardianSmartAccount(
        client,
        address,
        guardians,
        socialRecoveryValidator.address,
        signFn,
      )
    }
  }
}

<<<<<<< HEAD
function is7702(config: RhinestoneAccountConfig): boolean {
  const account = getAccountProvider(config)
  return account.type !== 'eoa' && config.eoa !== undefined
=======
function is7702(config: RhinestoneConfig): boolean {
  return config.eoa !== undefined
>>>>>>> c0dfada7
}

function getAccountProvider(config: RhinestoneConfig): AccountProviderConfig {
  if (config.account) {
    return config.account
  }
  return {
    type: 'nexus',
  }
}

export {
  getModuleInstallationCalls,
  getModuleUninstallationCalls,
  getAddress,
  checkAddress,
  getAccountProvider,
  getInitCode,
  signEip7702InitData,
  getEip7702InitCall,
  is7702,
  isDeployed,
  deploy,
  setup,
  toErc6492Signature,
  getSmartAccount,
  getSmartSessionSmartAccount,
  getGuardianSmartAccount,
  getPackedSignature,
  getTypedDataPackedSignature,
  // Errors
  isAccountError,
  AccountError,
  AccountConfigurationNotSupportedError,
  Eip7702AccountMustHaveEoaError,
  Eip7702NotSupportedForAccountError,
  EoaSigningMethodNotConfiguredError,
  EoaSigningNotSupportedError,
  ExistingEip7702AccountsNotSupportedError,
  FactoryArgsNotAvailableError,
  ModuleInstallationNotSupportedError,
  OwnersFieldRequiredError,
  SigningNotSupportedForAccountError,
  SmartSessionsNotEnabledError,
  WalletClientNoConnectedAccountError,
}<|MERGE_RESOLUTION|>--- conflicted
+++ resolved
@@ -143,13 +143,7 @@
   }
 }
 
-<<<<<<< HEAD
-async function signEip7702InitData(
-  config: RhinestoneAccountConfig,
-): Promise<Hex> {
-=======
 async function signEip7702InitData(config: RhinestoneConfig) {
->>>>>>> c0dfada7
   const eoa = config.eoa
   if (!eoa) {
     throw new Eip7702AccountMustHaveEoaError()
@@ -173,14 +167,7 @@
   }
 }
 
-<<<<<<< HEAD
-async function getEip7702InitCall(
-  config: RhinestoneAccountConfig,
-  signature: Hex,
-): Promise<{ initData: Hex; contract: Address }> {
-=======
 async function getEip7702InitCall(config: RhinestoneConfig, signature: Hex) {
->>>>>>> c0dfada7
   const account = getAccountProvider(config)
   switch (account.type) {
     case 'nexus': {
@@ -266,11 +253,7 @@
   return [{ to: address, data, value: 0n }]
 }
 
-<<<<<<< HEAD
-function getAddress(config: RhinestoneAccountConfig): Address {
-=======
 function getAddress(config: RhinestoneConfig) {
->>>>>>> c0dfada7
   if (is7702(config)) {
     if (!config.eoa) {
       throw new Eip7702AccountMustHaveEoaError()
@@ -319,7 +302,6 @@
   validator: ValidatorConfig,
   hash: Hex,
   transformSignature: (signature: Hex) => Hex = (signature) => signature,
-<<<<<<< HEAD
 ): Promise<Hex> {
   if (config.account?.type === 'eoa') {
     if (!config.eoa?.signMessage) {
@@ -329,13 +311,8 @@
   }
 
   signers = signers ?? convertOwnerSetToSignerSet(config.owners!)
-  const signFn = (hash: Hex) => signMessage(signers, chain, address, hash)
-=======
-) {
-  signers = signers ?? convertOwnerSetToSignerSet(config.owners)
   const signFn = (hash: Hex) =>
     signMessage(signers, chain, address, hash, false)
->>>>>>> c0dfada7
   const account = getAccountProvider(config)
   const address = getAddress(config)
   switch (account.type) {
@@ -430,17 +407,13 @@
   }
 }
 
-<<<<<<< HEAD
-async function isDeployed(config: RhinestoneAccountConfig, chain: Chain) {
+async function isDeployed(config: RhinestoneConfig, chain: Chain) {
   const account = getAccountProvider(config)
 
   if (account.type === 'eoa') {
     return true
   }
 
-=======
-async function isDeployed(config: RhinestoneConfig, chain: Chain) {
->>>>>>> c0dfada7
   const publicClient = createPublicClient({
     chain: chain,
     transport: createTransport(chain, config.provider),
@@ -489,20 +462,13 @@
 // Installs the missing modules
 // Checks if the provided modules are already installed
 // Useful for existing (already deployed) accounts
-<<<<<<< HEAD
-async function setup(
-  config: RhinestoneAccountConfig,
-  chain: Chain,
-): Promise<boolean> {
+async function setup(config: RhinestoneConfig, chain: Chain): Promise<boolean> {
   const account = getAccountProvider(config)
 
   if (account.type === 'eoa') {
     return false
   }
 
-=======
-async function setup(config: RhinestoneConfig, chain: Chain): Promise<boolean> {
->>>>>>> c0dfada7
   const modules = getSetup(config)
   const publicClient = createPublicClient({
     chain,
@@ -833,14 +799,9 @@
   }
 }
 
-<<<<<<< HEAD
-function is7702(config: RhinestoneAccountConfig): boolean {
+function is7702(config: RhinestoneConfig): boolean {
   const account = getAccountProvider(config)
   return account.type !== 'eoa' && config.eoa !== undefined
-=======
-function is7702(config: RhinestoneConfig): boolean {
-  return config.eoa !== undefined
->>>>>>> c0dfada7
 }
 
 function getAccountProvider(config: RhinestoneConfig): AccountProviderConfig {
