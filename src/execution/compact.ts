<<<<<<< HEAD
import {
  type Address,
  concat,
  encodeFunctionData,
  erc20Abi,
  type Hex,
  hashTypedData,
  keccak256,
  slice,
  toHex,
  zeroAddress,
} from 'viem'
=======
import { keccak256, slice, toHex } from 'viem'
>>>>>>> c0dfada7
import type { IntentOp } from '../orchestrator/types'

const COMPACT_ADDRESS = '0x73d2dc0c21fca4ec1601895d50df7f5624f07d3f'

// Define the typed data structure as const to preserve type safety
const COMPACT_TYPED_DATA_TYPES = {
  MultichainCompact: [
    { name: 'sponsor', type: 'address' },
    { name: 'nonce', type: 'uint256' },
    { name: 'expires', type: 'uint256' },
    { name: 'elements', type: 'Element[]' },
  ],
  Element: [
    { name: 'arbiter', type: 'address' },
    { name: 'chainId', type: 'uint256' },
    { name: 'commitments', type: 'Lock[]' },
    { name: 'mandate', type: 'Mandate' },
  ],
  Lock: [
    { name: 'lockTag', type: 'bytes12' },
    { name: 'token', type: 'address' },
    { name: 'amount', type: 'uint256' },
  ],
  Mandate: [
    { name: 'target', type: 'Target' },
    { name: 'originOps', type: 'Op[]' },
    { name: 'destOps', type: 'Op[]' },
    { name: 'q', type: 'bytes32' },
  ],
  Target: [
    { name: 'recipient', type: 'address' },
    { name: 'tokenOut', type: 'Token[]' },
    { name: 'targetChain', type: 'uint256' },
    { name: 'fillExpiry', type: 'uint256' },
  ],
  Token: [
    { name: 'token', type: 'address' },
    { name: 'amount', type: 'uint256' },
  ],
  Op: [
    { name: 'to', type: 'address' },
    { name: 'value', type: 'uint256' },
    { name: 'data', type: 'bytes' },
  ],
} as const

function getCompactTypedData(intentOp: IntentOp) {
  const typedData = {
    domain: {
      name: 'The Compact',
      version: '1',
      chainId: BigInt(intentOp.elements[0].chainId),
      verifyingContract: '0x73d2dc0c21fca4ec1601895d50df7f5624f07d3f',
    },
    types: COMPACT_TYPED_DATA_TYPES,
    primaryType: 'MultichainCompact',
    message: {
      sponsor: intentOp.sponsor,
      nonce: BigInt(intentOp.nonce),
      expires: BigInt(intentOp.expires),
      elements: intentOp.elements.map((element) => ({
        arbiter: element.arbiter,
        chainId: BigInt(element.chainId),
        commitments: element.idsAndAmounts.map((token) => ({
          lockTag: slice(toHex(BigInt(token[0])), 0, 12),
          token: slice(toHex(BigInt(token[0])), 12, 32),
          amount: BigInt(token[1]),
        })),
        mandate: {
          target: {
            recipient: element.mandate.recipient,
            tokenOut: element.mandate.tokenOut.map((token) => ({
              token: slice(toHex(BigInt(token[0])), 12, 32),
              amount: BigInt(token[1]),
            })),
            targetChain: BigInt(element.mandate.destinationChainId),
            fillExpiry: BigInt(element.mandate.fillDeadline),
          },
          originOps: element.mandate.preClaimOps.map((op) => ({
            to: op.to,
            value: BigInt(op.value),
            data: op.data,
          })),
          destOps: element.mandate.destinationOps.map((op) => ({
            to: op.to,
            value: BigInt(op.value),
            data: op.data,
          })),
          q: keccak256(element.mandate.qualifier.encodedVal),
        },
      })),
    },
  } as const

  return typedData
}

<<<<<<< HEAD
/**
 * Get the compact digest for signing
 * @param intentOp The intent operation
 * @returns The digest hash
 */
function getCompactDigest(intentOp: IntentOp): Hex {
  const typedData = getCompactTypedData(intentOp)
  return hashTypedData(typedData)
}

export {
  COMPACT_ADDRESS,
  depositEther,
  enableEtherWithdrawal,
  disableEtherWithdrawal,
  withdrawEther,
  depositErc20,
  enableErc20Withdrawal,
  disableErc20Withdrawal,
  withdrawErc20,
  approveErc20,
  getCompactTypedData,
  getCompactDigest,
}
=======
export { COMPACT_ADDRESS, getCompactTypedData }
>>>>>>> c0dfada7
<|MERGE_RESOLUTION|>--- conflicted
+++ resolved
@@ -1,19 +1,4 @@
-<<<<<<< HEAD
-import {
-  type Address,
-  concat,
-  encodeFunctionData,
-  erc20Abi,
-  type Hex,
-  hashTypedData,
-  keccak256,
-  slice,
-  toHex,
-  zeroAddress,
-} from 'viem'
-=======
-import { keccak256, slice, toHex } from 'viem'
->>>>>>> c0dfada7
+import { hashTypedData, Hex, keccak256, slice, toHex } from 'viem'
 import type { IntentOp } from '../orchestrator/types'
 
 const COMPACT_ADDRESS = '0x73d2dc0c21fca4ec1601895d50df7f5624f07d3f'
@@ -111,7 +96,6 @@
   return typedData
 }
 
-<<<<<<< HEAD
 /**
  * Get the compact digest for signing
  * @param intentOp The intent operation
@@ -122,20 +106,4 @@
   return hashTypedData(typedData)
 }
 
-export {
-  COMPACT_ADDRESS,
-  depositEther,
-  enableEtherWithdrawal,
-  disableEtherWithdrawal,
-  withdrawEther,
-  depositErc20,
-  enableErc20Withdrawal,
-  disableErc20Withdrawal,
-  withdrawErc20,
-  approveErc20,
-  getCompactTypedData,
-  getCompactDigest,
-}
-=======
-export { COMPACT_ADDRESS, getCompactTypedData }
->>>>>>> c0dfada7
+export { COMPACT_ADDRESS, getCompactTypedData, getCompactDigest }