import { type Address, type Chain, createPublicClient, type Hex } from 'viem'
import type { UserOperationReceipt } from 'viem/_types/account-abstraction'
import { base, baseSepolia } from 'viem/chains'
import { deploy, getAddress } from '../accounts'
import { createTransport, getBundlerClient } from '../accounts/utils'
import type { IntentOpStatus } from '../orchestrator'
import {
  INTENT_STATUS_COMPLETED,
  INTENT_STATUS_FAILED,
  INTENT_STATUS_FILLED,
  INTENT_STATUS_PRECONFIRMED,
  isRateLimited,
  isRetryable,
} from '../orchestrator'
import { getChainById, resolveTokenAddress } from '../orchestrator/registry'
import type { SettlementLayer } from '../orchestrator/types'
import type {
  CalldataInput,
  CallInput,
  RhinestoneAccountConfig,
  RhinestoneConfig,
  SignerSet,
  SourceAssetInput,
  TokenRequest,
  TokenSymbol,
  Transaction,
  UserOperationTransaction,
} from '../types'
import {
  ExecutionError,
  IntentFailedError,
  IntentStatusTimeoutError,
  isExecutionError,
  OrderPathRequiredForIntentsError,
  SessionChainRequiredError,
  SignerNotSupportedError,
} from './error'
import { enableSmartSession } from './smart-session'
import type { TransactionResult, UserOperationResult } from './utils'
import {
  getOrchestratorByChain,
  getTokenRequests,
  getValidatorAccount,
  parseCalls,
  prepareTransactionAsIntent,
  resolveCallInputs,
  signAuthorizationsInternal,
  signIntent,
  submitIntentInternal,
} from './utils'

const POLL_INITIAL_MS = 500
const POLL_SLOW_AFTER_MS = 15000
const POLL_SLOW_MS = 2000
const POLL_MAX_WAIT_MS = 180000
const POLL_ERROR_BACKOFF_MS = 1000
const POLL_ERROR_BACKOFF_MAX_MS = 10000

interface TransactionStatus {
  fill: {
    hash: Hex | undefined
    chainId: number
  }
  claims: {
    hash: Hex | undefined
    chainId: number
  }[]
}

async function sendTransaction(
  config: RhinestoneAccountConfig,
  transaction: Transaction,
) {
  const sourceChains =
    'chain' in transaction
      ? [transaction.chain]
      : transaction.sourceChains || []
  const targetChain =
    'chain' in transaction ? transaction.chain : transaction.targetChain
  const {
    calls,
    gasLimit,
    tokenRequests,
    recipient,
    signers,
    sponsored,
    settlementLayers,
    sourceAssets,
    feeAsset,
  } = transaction
  const isUserOpSigner =
    signers?.type === 'guardians' || signers?.type === 'session'
  if (isUserOpSigner) {
    throw new SignerNotSupportedError()
  }
<<<<<<< HEAD
  return await sendTransactionInternal(
    config,
    sourceChains,
    targetChain,
    calls,
    {
      gasLimit,
      initialTokenRequests: tokenRequests,
      recipient,
      signers,
      sponsored,
      settlementLayers,
      sourceAssets,
      feeAsset,
    },
  )
=======
  return await sendTransactionInternal(config, sourceChains, targetChain, {
    callInputs: calls,
    gasLimit,
    initialTokenRequests: tokenRequests,
    recipient,
    signers,
    sponsored,
    settlementLayers,
    sourceAssets,
    feeAsset,
    dryRun,
  })
>>>>>>> 20461d63
}

async function sendUserOperation(
  config: RhinestoneAccountConfig,
  transaction: UserOperationTransaction,
) {
  const accountAddress = getAddress(config)
  const resolvedCalls = await resolveCallInputs(
    transaction.calls,
    config,
    transaction.chain,
    accountAddress,
  )
  const userOpSigner =
    transaction.signers?.type === 'session' ? transaction.signers.session : null
  if (userOpSigner) {
    await enableSmartSession(transaction.chain, config, userOpSigner)
  }
  // Smart sessions require a UserOp flow
  return await sendUserOperationInternal(
    config,
    transaction.chain,
    resolvedCalls,
    transaction.signers,
  )
}

async function sendTransactionInternal(
  config: RhinestoneConfig,
  sourceChains: Chain[],
  targetChain: Chain,
  options: {
    callInputs?: CallInput[]
    gasLimit?: bigint
    initialTokenRequests?: TokenRequest[]
    recipient?: RhinestoneAccountConfig | Address
    signers?: SignerSet
    sponsored?: boolean
    settlementLayers?: SettlementLayer[]
    sourceAssets?: SourceAssetInput
    lockFunds?: boolean
    feeAsset?: Address | TokenSymbol
  },
) {
  const accountAddress = getAddress(config)
  const resolvedCalls = await resolveCallInputs(
    options.callInputs,
    config,
    targetChain,
    accountAddress,
  )
  const tokenRequests = getTokenRequests(
    sourceChains,
    targetChain,
    options.initialTokenRequests,
    options.settlementLayers,
  )

  const sendAsUserOp =
    options.signers?.type === 'guardians' || options.signers?.type === 'session'
  if (sendAsUserOp) {
    throw new SignerNotSupportedError()
  } else {
    return await sendTransactionAsIntent(
      config,
      sourceChains,
      targetChain,
      resolvedCalls,
      options.gasLimit,
      tokenRequests,
      options.recipient,
      accountAddress,
      options.signers,
      options.sponsored,
      options.settlementLayers,
      options.sourceAssets,
      options.feeAsset,
      options.lockFunds,
    )
  }
}

async function sendUserOperationInternal(
  config: RhinestoneConfig,
  chain: Chain,
  callInputs: CalldataInput[],
  signers?: SignerSet,
) {
  // Make sure the account is deployed
  await deploy(config, chain)
  const withSession = signers?.type === 'session' ? signers.session : null
  const publicClient = createPublicClient({
    chain,
    transport: createTransport(chain, config.provider),
  })
  const validatorAccount = await getValidatorAccount(
    config,
    signers,
    publicClient,
    chain,
  )
  if (!validatorAccount) {
    throw new Error('No validator account found')
  }
  const bundlerClient = getBundlerClient(config, publicClient)
  if (withSession) {
    await enableSmartSession(chain, config, withSession)
  }
  const calls = parseCalls(callInputs, chain.id)
  const hash = await bundlerClient.sendUserOperation({
    account: validatorAccount,
    calls,
  })
  return {
    type: 'userop',
    hash,
    chain: chain.id,
  } as UserOperationResult
}

async function sendTransactionAsIntent(
  config: RhinestoneAccountConfig,
  sourceChains: Chain[],
  targetChain: Chain,
  callInputs: CalldataInput[],
  gasLimit: bigint | undefined,
  tokenRequests: TokenRequest[],
  recipient: RhinestoneAccountConfig | Address | undefined,
  accountAddress: Address,
  signers?: SignerSet,
  sponsored?: boolean,
  settlementLayers?: SettlementLayer[],
  sourceAssets?: SourceAssetInput,
  feeAsset?: Address | TokenSymbol,
  lockFunds?: boolean,
) {
  const intentRoute = await prepareTransactionAsIntent(
    config,
    sourceChains,
    targetChain,
    callInputs,
    gasLimit,
    tokenRequests,
    recipient,
    accountAddress,
    sponsored ?? false,
    undefined,
    settlementLayers,
    sourceAssets,
    feeAsset,
    lockFunds,
    undefined,
  )
  if (!intentRoute) {
    throw new OrderPathRequiredForIntentsError()
  }
  const { originSignatures, destinationSignature } = await signIntent(
    config,
    targetChain,
    intentRoute.intentOp,
    signers,
  )
  const authorizations = config.eoa
    ? await signAuthorizationsInternal(config, intentRoute)
    : []
  return await submitIntentInternal(
    config,
    sourceChains,
    targetChain,
    intentRoute.intentOp,
    originSignatures,
    destinationSignature,
    authorizations,
    false,
  )
}

async function waitForExecution(
  config: RhinestoneConfig,
  result: TransactionResult | UserOperationResult,
  acceptsPreconfirmations: boolean,
): Promise<TransactionStatus | UserOperationReceipt> {
  const validStatuses: Set<IntentOpStatus['status']> = new Set([
    INTENT_STATUS_FAILED,
    INTENT_STATUS_COMPLETED,
    INTENT_STATUS_FILLED,
  ])
  if (acceptsPreconfirmations) {
    validStatuses.add(INTENT_STATUS_PRECONFIRMED)
  }

  switch (result.type) {
    case 'intent': {
      let intentStatus: IntentOpStatus | null = null
      const startTs = Date.now()
      let nextDelayMs = POLL_INITIAL_MS
      let errorBackoffMs = POLL_ERROR_BACKOFF_MS
      while (intentStatus === null || !validStatuses.has(intentStatus.status)) {
        const now = Date.now()
        if (now - startTs >= POLL_MAX_WAIT_MS) {
          throw new IntentStatusTimeoutError({
            context: { waitedMs: now - startTs },
          })
        }
        const orchestrator = getOrchestratorByChain(
          result.targetChain,
          config.apiKey,
          config.endpointUrl,
        )
        try {
          intentStatus = await orchestrator.getIntentOpStatus(result.id)
          // reset error backoff on success
          errorBackoffMs = POLL_ERROR_BACKOFF_MS
          const elapsed = Date.now() - startTs
          nextDelayMs =
            elapsed >= POLL_SLOW_AFTER_MS ? POLL_SLOW_MS : POLL_INITIAL_MS
          await new Promise((resolve) => setTimeout(resolve, nextDelayMs))
        } catch (err) {
          if (isRateLimited(err)) {
            const retryAfter = (err as any)?.context?.retryAfter as
              | string
              | undefined
            let retryMs = nextDelayMs
            if (retryAfter) {
              const parsed = Number(retryAfter)
              if (!Number.isNaN(parsed)) {
                retryMs = Math.max(parsed * 1000, nextDelayMs)
              } else {
                const asDate = Date.parse(retryAfter)
                if (!Number.isNaN(asDate)) {
                  retryMs = Math.max(asDate - Date.now(), nextDelayMs)
                }
              }
            } else {
              retryMs = Math.max(POLL_SLOW_MS, nextDelayMs)
            }
            await new Promise((resolve) => setTimeout(resolve, retryMs))
            continue
          }
          if (isRetryable(err)) {
            const backoff = Math.min(errorBackoffMs, POLL_ERROR_BACKOFF_MAX_MS)
            errorBackoffMs = Math.min(
              errorBackoffMs * 2,
              POLL_ERROR_BACKOFF_MAX_MS,
            )
            await new Promise((resolve) => setTimeout(resolve, backoff))
            continue
          }
          throw err
        }
      }
      if (intentStatus.status === INTENT_STATUS_FAILED) {
        throw new IntentFailedError()
      }
      return {
        fill: {
          hash: intentStatus.fillTransactionHash,
          chainId: result.targetChain,
        },
        claims: intentStatus.claims.map((claim) => ({
          hash: claim.claimTransactionHash,
          chainId: claim.chainId,
        })),
      }
    }
    case 'userop': {
      const targetChain = getChainById(result.chain)
      const publicClient = createPublicClient({
        chain: targetChain,
        transport: createTransport(targetChain, config.provider),
      })
      const bundlerClient = getBundlerClient(config, publicClient)
      const receipt = await bundlerClient.waitForUserOperationReceipt({
        hash: result.hash,
      })
      return receipt
    }
  }
}

async function getMaxSpendableAmount(
  config: RhinestoneConfig,
  chain: Chain,
  token: Address | TokenSymbol,
  gasUnits: bigint,
  sponsored: boolean = false,
): Promise<bigint> {
  const address = getAddress(config)
  const orchestrator = getOrchestratorByChain(
    chain.id,
    config.apiKey,
    config.endpointUrl,
  )
  const tokenAddress = resolveTokenAddress(token, chain.id)
  return orchestrator.getMaxTokenAmount(
    address,
    chain.id,
    tokenAddress,
    gasUnits,
    sponsored,
  )
}

async function getPortfolio(config: RhinestoneConfig, onTestnets: boolean) {
  const address = getAddress(config)
  const chainId = onTestnets ? baseSepolia.id : base.id
  const orchestrator = getOrchestratorByChain(
    chainId,
    config.apiKey,
    config.endpointUrl,
  )
  return orchestrator.getPortfolio(address)
}

async function getIntentStatus(
  apiKey: string | undefined,
  endpointUrl: string | undefined,
  intentId: bigint,
): Promise<
  TransactionStatus & {
    status: IntentOpStatus['status']
  }
> {
  const environment = BigInt(intentId.toString().slice(0, 1))
  const chainId = environment === 4n ? base.id : baseSepolia.id
  const orchestrator = getOrchestratorByChain(chainId, apiKey, endpointUrl)
  const internalStatus = await orchestrator.getIntentOpStatus(intentId)
  return {
    status: internalStatus.status,
    fill: {
      hash: internalStatus.fillTransactionHash,
      chainId: chainId,
    },
    claims: internalStatus.claims.map((claim) => ({
      hash: claim.claimTransactionHash,
      chainId: claim.chainId,
    })),
  }
}

export {
  sendTransaction,
  sendTransactionInternal,
  sendUserOperation,
  sendUserOperationInternal,
  waitForExecution,
  getMaxSpendableAmount,
  getPortfolio,
  getIntentStatus,
  // Errors
  isExecutionError,
  ExecutionError,
  IntentFailedError,
  IntentStatusTimeoutError,
  OrderPathRequiredForIntentsError,
  SessionChainRequiredError,
  SignerNotSupportedError,
}
export type { TransactionStatus, TransactionResult, UserOperationResult }<|MERGE_RESOLUTION|>--- conflicted
+++ resolved
@@ -93,24 +93,6 @@
   if (isUserOpSigner) {
     throw new SignerNotSupportedError()
   }
-<<<<<<< HEAD
-  return await sendTransactionInternal(
-    config,
-    sourceChains,
-    targetChain,
-    calls,
-    {
-      gasLimit,
-      initialTokenRequests: tokenRequests,
-      recipient,
-      signers,
-      sponsored,
-      settlementLayers,
-      sourceAssets,
-      feeAsset,
-    },
-  )
-=======
   return await sendTransactionInternal(config, sourceChains, targetChain, {
     callInputs: calls,
     gasLimit,
@@ -121,9 +103,7 @@
     settlementLayers,
     sourceAssets,
     feeAsset,
-    dryRun,
   })
->>>>>>> 20461d63
 }
 
 async function sendUserOperation(
