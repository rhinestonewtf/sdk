{
  "private": true,
  "scripts": {
<<<<<<< HEAD
    "prebuild": "pnpm run test",
    "build": "pnpm run clean && pnpm run build:esm && pnpm run build:types",
    "build:esm": "tsc --module es2015 --outDir ./src/dist && tsc-alias --outDir ./src/dist && printf '{\"type\": \"module\",\"sideEffects\":false}' > ./src/dist/package.json",
=======
    "prepare": "bun run build",
    "build": "bun run clean && bun run build:esm && bun run build:types",
    "build:esm": "tsc --module es2020 --outDir ./src/dist && bunx tsc-esm-fix --target=\"./src/dist\"",
>>>>>>> 2e2dad8a
    "build:types": "tsc --module esnext --declarationDir ./src/dist --outDir ./src/dist --emitDeclarationOnly --declaration --declarationMap",
    "clean": "rimraf src/dist",
    "test": "pnpm vitest run",
    "test:coverage": "pnpm vitest run --coverage",
    "check": "biome check",
    "typecheck": "tsc --noEmit",
    "changeset": "changeset",
    "changeset:release": "pnpm run test && pnpm run build && changeset publish",
    "changeset:version": "changeset version",
    "size": "size-limit",
    "format": "prettier --write \"**/*.{ts,tsx,js,jsx,json,md}\"",
    "format:check": "prettier --check \"**/*.{ts,tsx,js,jsx,json,md}\""
  },
  "workspaces": [
    "./*"
  ],
  "dependencies": {
    "viem": "^2.28.0"
  },
  "devDependencies": {
    "@biomejs/biome": "^2.0.0-beta.1",
    "@changesets/cli": "^2.28.1",
    "@size-limit/esbuild-why": "^11.2.0",
    "@size-limit/preset-small-lib": "^11.2.0",
    "@types/bun": "^1.2.8",
    "prettier": "^3.5.3",
    "rimraf": "^6.0.1",
    "size-limit": "^11.2.0",
    "ts-node": "^10.9.2",
    "tsc-alias": "^1.8.13",
    "tsc-esm-fix": "^3.1.2",
    "typescript": "^5.8.2",
    "vitest": "^3.1.2"
  }
}<|MERGE_RESOLUTION|>--- conflicted
+++ resolved
@@ -1,15 +1,10 @@
 {
   "private": true,
   "scripts": {
-<<<<<<< HEAD
+    "prepare": "bun run build",
     "prebuild": "pnpm run test",
-    "build": "pnpm run clean && pnpm run build:esm && pnpm run build:types",
-    "build:esm": "tsc --module es2015 --outDir ./src/dist && tsc-alias --outDir ./src/dist && printf '{\"type\": \"module\",\"sideEffects\":false}' > ./src/dist/package.json",
-=======
-    "prepare": "bun run build",
     "build": "bun run clean && bun run build:esm && bun run build:types",
     "build:esm": "tsc --module es2020 --outDir ./src/dist && bunx tsc-esm-fix --target=\"./src/dist\"",
->>>>>>> 2e2dad8a
     "build:types": "tsc --module esnext --declarationDir ./src/dist --outDir ./src/dist --emitDeclarationOnly --declaration --declarationMap",
     "clean": "rimraf src/dist",
     "test": "pnpm vitest run",
